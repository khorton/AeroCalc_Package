--- conflicted
+++ resolved
@@ -53,7 +53,6 @@
 #                     Correct logic error that caused crash if using displacement = '540S' 
 #                     (or similar) to designate geared supercharged engines.
 #
-<<<<<<< HEAD
 # 0.11   01 May 09  Cleaned up documentation.
 #
 # 0.2    24 May 09  Added fixed pitch prop variant of power from fuel flow
@@ -74,10 +73,9 @@
 #                   Correct logic error that caused crash if using displacement = '540S' 
 #                   (or similar) to designate geared supercharged engines.
 #
-# 0.3    25 Jan 21  Revise iSFC() to handle any CR between 9 and 10
-=======
 # 0.30  28 Feb 2020   Python 3 compatibility
->>>>>>> 93a8425b
+#
+# 0.4    25 Jan 21  Revise iSFC() to handle any CR between 9 and 10
 # #############################################################################
 #
 # To Do: 1. Done
